import os
import numpy as np
import cv2
import pandas as pd
import torch
from torch.utils.data import Dataset
from .utils.matrix import square_over_bg, square_over_bg_falloff
# , transposition2duration  # , fm_synth_2
from .utils.dsp import midi2frequency, db2amp
from .models.ddsp import Sinewave, FMSynth
from torchaudio.transforms import MelSpectrogram
from torchaudio.functional import amplitude_to_DB
from sklearn.preprocessing import MinMaxScaler
# import json
# from tqdm import tqdm
# from librosa import resample


class Amanis_RG_dataset(Dataset):
    """Amani's dataset of merged images of the RF, ST and BST"""

    def __init__(self, data_npy):
        """
        Args:
            data_npy (string): Path to the npy file with the images (blue channel already dropped).
        """
        self.images_array = np.load(data_npy)

    def __len__(self):
        return len(self.images_array)

    def __getitem__(self, idx):
        if torch.is_tensor(idx):
            idx = idx.tolist()

        sample = self.images_array[idx]
        sample = torch.from_numpy(sample).float() / 255
        # channels last to channels first
        sample = sample.permute(2, 0, 1)

        return sample


class CellularDataset(Dataset):
    def __init__(
            self,
            csv_path,
            root_dir,
            img_size=2048,
            kernel_size=256,
            stride=10,
            flag="train") -> None:
        super().__init__()

        self.root_dir = root_dir
        self.img_size = img_size
        self.kernel_size = kernel_size
        self.stride = stride

        # count patches, map patch indices to coordinates
        self.n_patches_per_img = (
            (self.img_size - self.kernel_size) // self.stride)**2 + 1
        self.idx2yx = []
        for i in range(0, self.img_size - self.kernel_size, self.stride):
            for j in range(0, self.img_size - self.kernel_size, self.stride):
                self.idx2yx.append((i, j))
        self.n_patches_per_img = len(self.idx2yx)

        # parse flag
        assert flag in ['train', 'val', 'all']
        self.flag = flag

        # read the csv of image paths
        self.df = pd.read_csv(csv_path)
        # filter for the set we want (train/val)
        if self.flag != 'all':
            self.df = self.df[self.df.dataset == self.flag]

    def __len__(self):
        return len(self.df) * self.n_patches_per_img

    def __getitem__(self, idx):
        if torch.is_tensor(idx):
            idx = idx.tolist()
        img_idx = idx // self.n_patches_per_img
        patch_idx = idx % self.n_patches_per_img

        # get the image paths
        row = self.df.iloc[img_idx]
        img_path_r = os.path.join(self.root_dir, row.path_r)
        img_path_g = os.path.join(self.root_dir, row.path_g)

        # load the images
        img_r = cv2.imread(img_path_r, cv2.IMREAD_UNCHANGED)
        img_g = cv2.imread(img_path_g, cv2.IMREAD_UNCHANGED)

        # get the patch coordinates
        y, x = self.idx2yx[patch_idx]
        patch_r = img_r[y:y+self.kernel_size, x:x+self.kernel_size]
        patch_g = img_g[y:y+self.kernel_size, x:x+self.kernel_size]

        # stack the patches
        patch = np.stack([patch_r, patch_g], axis=2)
        patch = patch.astype(np.float32)
        patch = torch.from_numpy(patch).permute(2, 0, 1)  # C, H, W

        return patch


class White_Square_dataset(Dataset):
    """Dataset of white squares on black background"""

    def __init__(
            self,
            root_path,
            csv_path="white_squares_xy.csv",
            img_size=512,
            square_size=50,
            flag="train",
            all_in_memory=True) -> None:
        super().__init__()

        # parse inputs
        self.root_path = root_path
        self.csv_path = csv_path
        self.img_size = img_size
        self.square_size = square_size

        # parse flag
        assert flag in ['train', 'val', 'all']
        self.flag = flag

        # read data
        self.all_in_memory = all_in_memory
        self.__read_data__()

    def __read_data__(self):
        # read csv
        self.df = pd.read_csv(os.path.join(self.root_path, self.csv_path))
        # filter for the set we want (train/val)
        if self.flag != 'all':
            self.df = self.df[self.df.dataset == self.flag]
        if self.all_in_memory:
            self.render_all_to_memory()

    def __len__(self):
        return len(self.df)

    def __getitem__(self, idx):
        if self.all_in_memory:
            return self.all_tensors[idx], self.all_tensors[torch.randint(0, len(self.df), (1,))][0]
        # get the row
        row = self.df.iloc[idx]
        # get the x and y coordinates
        x = row.x
        y = row.y
        # create the image
        img = square_over_bg_falloff(x, y, self.img_size, self.square_size)
        # add a channel dimension
        img = img.unsqueeze(0)

        # get another random row
        row = self.df.sample().iloc[0]
        # get the x and y coordinates
        x = row.x
        y = row.y
        # create the image
        img2 = square_over_bg(x, y, self.img_size, self.square_size)
        # add a channel dimension
        img2 = img2.unsqueeze(0)

        # return the images
        return img, img2

    def render_all_to_memory(self):
        self.all_tensors = torch.zeros(
            len(self.df), 1, self.img_size, self.img_size)
        for idx in range(len(self.df)):
            # get the row
            row = self.df.iloc[idx]
            # get the x and y coordinates
            x = row.x
            y = row.y
            # create the image
            img = square_over_bg_falloff(x, y, self.img_size, self.square_size)
            # add a channel dimension
            img = img.unsqueeze(0)
            self.all_tensors[idx] = img[0]
        print("All tensors rendered to memory")


class Sinewave_dataset(Dataset):
    """Dataset of sine waves with varying pitch and loudness"""

    def __init__(
            self,
            root_path="",
            csv_path="sinewave.csv",
            sr=44100,
            samps=16384,
            n_fft=8192,
            f_min=60,
            f_max=1200,
            pad=1,
            n_mels=64,
            power=2,
            norm="slaney",
            mel_scale="slaney",
            flag="train",
            scaler=None) -> None:
        super().__init__()

        # parse inputs
        self.root_path = root_path
        self.csv_path = csv_path
        self.sr = sr
        self.samps = samps
        self.n_fft = n_fft
        self.f_min = f_min
        self.f_max = f_max
        self.pad = pad
        self.n_mels = n_mels
        self.power = power
        assert self.power in [1, 2]
        self.norm = norm
        self.mel_scale = mel_scale

        # parse flag
        assert flag in ['train', 'val', 'all']
        self.flag = flag

        # generators
        self.sinewave_gen = Sinewave(sr=self.sr)
        self.mel_spec = MelSpectrogram(
            sample_rate=self.sr,
            n_fft=self.n_fft,
            f_min=self.f_min,
            f_max=self.f_max,
            pad=self.pad,
            n_mels=self.n_mels,
            power=self.power,
            norm=self.norm,
            mel_scale=self.mel_scale)

        # scaler
        if scaler is not None:
            self.scaler = scaler
            self.scaler_fitted = True
        else:
            self.scaler = MinMaxScaler()
            self.scaler_fitted = False

        # read data
        self.__read_data__()

    def __read_data__(self):
        # read csv
        self.df = pd.read_csv(os.path.join(self.root_path, self.csv_path))
        # filter for the set we want (train/val)
        if self.flag != 'all':
            self.df = self.df[self.df.dataset == self.flag]
        # fit scaler
        self.fit_scaler()

    def __len__(self):
        return len(self.df)

    def __getitem__(self, idx):
        if self.scaler_fitted:
            x_1 = self.all_tensors[idx]
            if len(x_1.shape) == 2:
                x_1 = x_1.unsqueeze(0)
            x_1 = x_1.permute(0, 2, 1)  # (B, C=1, n_mels)
            num_elems = x_1.shape[0]
            # generate random indices for the second tensor
            indices = torch.randint(0, len(self.df), (num_elems,))
            x_2 = self.all_tensors[indices].permute(
                0, 2, 1)  # (B, C=1, n_mels)
            if num_elems == 1:
                # dataloader expects to get it without the batch dimension
                return x_1[0], x_2[0]
            return x_1, x_2  # (B, C=1, n_mels) (B, C=1, n_mels)
        # get the row
        row = self.df.iloc[idx]
        # get the pitch and loudness
        pitch = row.pitch
        loudness = row.loudness
        # convert to frequency and amplitude
        freq = midi2frequency(np.array([pitch]))
        amp = db2amp(np.array([loudness]))
        num_elems = freq.shape[-1]
        # synthetize the sine wave
        if num_elems == 1:
            sinewave = self.sinewave_gen(torch.ones(
                1, self.samps) * freq) * amp
        else:
            sinewave = self.sinewave_gen(torch.ones(
                num_elems, self.samps) * freq.T) * amp.T
        # convert to float32
        sinewave = sinewave.float()
        # transform to mel spectrogram
        mel_spec = self.mel_spec(sinewave)
        # average time dimension
        mel_spec_avg = mel_spec.mean(dim=2, keepdim=True)
<<<<<<< HEAD
        mel_spec_avg_db = amplitude_to_DB(
            mel_spec_avg, 
            multiplier=10 if self.power == 2 else 20, 
            amin=1e-5, 
            db_multiplier=20, 
            top_db=80)
        # mel_spec_avg_db = 20 * torch.log10(mel_spec_avg + 1e-5)
=======
        # mel_spec_avg_db = amplitude_to_DB(
        #     mel_spec_avg,
        #     multiplier=10 if self.power == 2 else 20,
        #     amin=1e-5,
        #     db_multiplier=20,
        #     top_db=80)
        mel_spec_avg_db = 20 * torch.log10(mel_spec_avg + 1e-5)
>>>>>>> c6a5d513
        # mel_spec_avg_db = mel_spec_avg
        # transform with scaler
        if self.scaler_fitted:
            mel_spec_avg_db = self.scaler.transform(
                mel_spec_avg_db.squeeze(-1).numpy())
            mel_spec_avg_db = torch.tensor(mel_spec_avg_db).unsqueeze(-1)
        # return the mel spectrogram
        return mel_spec_avg_db.permute(0, 2, 1)  # (B, C=1, n_mels)

    def fit_scaler(self):
        if self.flag not in ['train', 'all'] and self.scaler_fitted:
            print("Transforming dataset with external scaler")
            print(self.flag)
            print(self.scaler)
            all_tensors = self.__getitem__(
                np.arange(len(self.df)))  # (B, C=1, n_mels)
            all_tensors = all_tensors.squeeze(1).numpy()  # (B, n_mels)
            self.all_tensors = self.scaler.transform(all_tensors)
            self.all_tensors = torch.tensor(
                self.all_tensors).unsqueeze(-1)  # (B, n_mels, C=1)
            self.scaler_fitted = True
            print("Scaler transformed")
        elif self.flag in ['train', 'all']:
            all_tensors = self.__getitem__(
                np.arange(len(self.df)))  # (B, C=1, n_mels)
            all_tensors = all_tensors.squeeze(1).numpy()  # (B, n_mels)
            self.all_tensors = self.scaler.fit_transform(all_tensors)
            self.all_tensors = torch.tensor(
                self.all_tensors).unsqueeze(-1)  # (B, n_mels, C=1)
            self.scaler_fitted = True
            print("Scaler fit+transformed")


class FmSynthDataset(Dataset):
    def __init__(self, csv_path=None, dataframe=None, sr=48000, dur=1):
        if dataframe is not None:
            self.df = dataframe
        else:
            self.df = pd.read_csv(csv_path)
        self.sr = sr
        self.dur = dur
        self.synth = FMSynth(sr)

    def __len__(self):
        return len(self.df)

    def __getitem__(self, idx):
        nsamps = int(self.dur * self.sr)
        row = self.df.iloc[idx]
        row_tensor = torch.tensor(row.values, dtype=torch.float32)
        row_tensor = row_tensor.unsqueeze(0) if len(
            row_tensor.shape) < 2 else row_tensor
        # find the column id for "freq", "harm_ratio", "mod_index"
        freq_col_id = self.df.columns.get_loc("freq")
        harm_ratio_col_id = self.df.columns.get_loc("harm_ratio")
        mod_index_col_id = self.df.columns.get_loc("mod_index")
        # extract the carrier frequency, harm_ratio, mod_index, repeat for nsamps
        carr_freq = row_tensor[:, freq_col_id].unsqueeze(-1).repeat(1, nsamps)
        harm_ratio = row_tensor[:,
                                harm_ratio_col_id].unsqueeze(-1).repeat(1, nsamps)
        mod_index = row_tensor[:,
                               mod_index_col_id].unsqueeze(-1).repeat(1, nsamps)
        fm_synth = self.synth(carr_freq, harm_ratio, mod_index)
        return fm_synth<|MERGE_RESOLUTION|>--- conflicted
+++ resolved
@@ -302,7 +302,6 @@
         mel_spec = self.mel_spec(sinewave)
         # average time dimension
         mel_spec_avg = mel_spec.mean(dim=2, keepdim=True)
-<<<<<<< HEAD
         mel_spec_avg_db = amplitude_to_DB(
             mel_spec_avg, 
             multiplier=10 if self.power == 2 else 20, 
@@ -310,15 +309,6 @@
             db_multiplier=20, 
             top_db=80)
         # mel_spec_avg_db = 20 * torch.log10(mel_spec_avg + 1e-5)
-=======
-        # mel_spec_avg_db = amplitude_to_DB(
-        #     mel_spec_avg,
-        #     multiplier=10 if self.power == 2 else 20,
-        #     amin=1e-5,
-        #     db_multiplier=20,
-        #     top_db=80)
-        mel_spec_avg_db = 20 * torch.log10(mel_spec_avg + 1e-5)
->>>>>>> c6a5d513
         # mel_spec_avg_db = mel_spec_avg
         # transform with scaler
         if self.scaler_fitted:
